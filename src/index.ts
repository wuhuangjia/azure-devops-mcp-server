#!/usr/bin/env node

import { Server } from "@modelcontextprotocol/sdk/server/index.js";
import { StdioServerTransport } from "@modelcontextprotocol/sdk/server/stdio.js";
import {
  CallToolRequestSchema,
  ListToolsRequestSchema,
  McpError,
  ErrorCode,
} from "@modelcontextprotocol/sdk/types.js";
import axios, { AxiosInstance, AxiosError } from 'axios';
import { Buffer } from 'buffer'; // Needed for Basic Auth encoding

// --- Configuration ---
const ORG_URL = process.env.AZURE_DEVOPS_ORG_URL as string; // e.g., https://dev.azure.com/YourOrgName
const PAT = process.env.AZURE_DEVOPS_PAT as string;
const API_VERSION = "7.1"; // Use a consistent API version

if (!ORG_URL || !PAT) {
  console.error("Missing required environment variables: AZURE_DEVOPS_ORG_URL and/or AZURE_DEVOPS_PAT. Please set them in the MCP settings.");
  process.exit(1);
}

// --- Azure DevOps Connection & Project Info ---
let axiosInstance: AxiosInstance | null = null;
let projectName: string | null = null;

// Function to create Basic Auth header value
function getBasicAuthHeader(pat: string): string {
  return `Basic ${Buffer.from(`:${pat}`).toString('base64')}`;
}

async function getAxiosInstance(): Promise<AxiosInstance> {
  if (!axiosInstance) {
    axiosInstance = axios.create({
      baseURL: ORG_URL,
      headers: {
        'Authorization': getBasicAuthHeader(PAT),
        'Content-Type': 'application/json', // Default content type
      },
    });
    // Add interceptor for logging requests/responses (optional, good for debugging)
    axiosInstance.interceptors.request.use(request => {
      console.error(`--> ${request.method?.toUpperCase()} ${request.url}`);
      // console.error('Request Headers:', request.headers);
      // if (request.data) console.error('Request Body:', JSON.stringify(request.data, null, 2));
      return request;
    });
    axiosInstance.interceptors.response.use(response => {
      console.error(`<-- ${response.status} ${response.config.method?.toUpperCase()} ${response.config.url}`);
      // console.error('Response Data:', JSON.stringify(response.data, null, 2));
      return response;
    }, error => {
      console.error(`<-- ${error.response?.status} ${error.config.method?.toUpperCase()} ${error.config.url}`);
      if (error.response?.data) console.error('Error Response Body:', JSON.stringify(error.response.data, null, 2));
      return Promise.reject(error);
    });
  }
  return axiosInstance;
}

async function getProjectName(): Promise<string> {
  if (!projectName) {
    console.error("Fetching projects to determine the default project name...");
    const instance = await getAxiosInstance();
    try {
      // https://learn.microsoft.com/en-us/rest/api/azure/devops/core/projects/list?view=azure-devops-rest-7.1
      const response = await instance.get(`/_apis/projects?api-version=${API_VERSION}`);
      const projects = response.data.value;
      if (!projects || projects.length === 0 || !projects[0].name) {
        throw new Error("Could not find any projects in the Azure DevOps organization.");
      }
      projectName = projects[0].name;
      console.error(`Using project: ${projectName}`);
    } catch (error) {
      const message = error instanceof AxiosError ? error.response?.data?.message || error.message : (error as Error).message;
      console.error("Error fetching projects:", message);
      throw new McpError(ErrorCode.InternalError, `無法取得 Azure DevOps 專案列表: ${message}`);
    }
  }
  // Assert that projectName is a string here, as the logic ensures it or throws.
  return projectName as string;
}

// --- MCP Server Setup ---
const server = new Server(
  {
    name: "azure-devops-mcp-server",
    version: "0.1.0",
    description: "透過自然語言更方便地與 Azure DevOps 互動 (MVP - using axios)",
  },
  {
    capabilities: {
      tools: {},
    },
  }
);

// --- Tool Definitions (Remain the same) ---
server.setRequestHandler(ListToolsRequestSchema, async () => {
  // Definitions are unchanged from the previous version
  return {
    tools: [
      {
        name: "create_work_item",
        description: "在 Azure DevOps 中建立新的 Work Item (例如 User Story, Bug, Task)。",
        inputSchema: {
          type: "object",
          properties: {
            projectName: { type: "string", description: "要建立 Work Item 的專案名稱 (可選，預設為伺服器偵測到的第一個專案)" },
            type: { type: "string", description: "Work Item 類型 (例如 'User Story', 'Bug', 'Task')" },
            title: { type: "string", description: "Work Item 的標題" },
            description: { type: "string", description: "Work Item 的描述 (HTML 或純文字)" },
            areaPath: { type: "string", description: "區域路徑 (可選，預設為目標專案名稱)" },
            iterationPath: { type: "string", description: "迭代路徑 (可選，預設為目標專案名稱)" },
            assignedTo: { type: "string", description: "指派對象的顯示名稱或 Email (可選)" },
            tags: { type: "string", description: "標籤，以分號分隔 (可選)" },
          },
          required: ["type", "title"],
        },
      },
      {
        name: "get_work_item_details",
        description: "根據 ID 取得 Azure DevOps Work Item 的詳細資訊。",
        inputSchema: {
          type: "object",
          properties: {
            id: { type: "number", description: "要取得的 Work Item ID" },
            fields: { type: "array", items: { type: "string" }, description: "要取得的欄位列表 (可選，使用欄位參考名稱，例如 'System.Title', 'System.State')。若未提供，則回傳所有欄位。" },
            summarize: { type: "boolean", description: "是否只回傳摘要資訊 (預設 false)", default: false },
          },
          required: ["id"],
        },
      },
      {
        name: "update_work_item",
        description: "更新現有 Azure DevOps Work Item 的欄位 (例如狀態、指派對象)。",
        inputSchema: {
          type: "object",
          properties: {
            id: { type: "number", description: "要更新的 Work Item ID" },
            updates: {
              type: "object",
              description: "包含要更新欄位及其新值的物件 (例如 {\"System.State\": \"Active\", \"System.AssignedTo\": \"user@example.com\"})。欄位名稱需使用 Reference Name。",
              additionalProperties: true,
            },
            comment: { type: "string", description: "為此更新添加評論 (可選)" },
          },
          required: ["id", "updates"],
        },
      },
      {
        name: "search_work_items",
        description: "搜尋 Azure DevOps Work Items。可依專案、類型、標題或 ID 進行篩選。",
        inputSchema: {
          type: "object",
          properties: {
            query: { type: "string", description: "用於搜尋標題或 ID 的關鍵字 (可選，若僅依專案/類型篩選)" },
            projectName: { type: "string", description: "要搜尋的專案名稱 (可選，預設為伺服器啟動時偵測到的第一個專案)" },
            workItemType: { type: "string", description: "要篩選的工作項目類型，例如 'User Story', 'Bug' (可選)" },
            fields: { type: "array", items: { type: "string" }, description: "要取得的欄位列表 (可選，使用欄位參考名稱)。若未提供，則回傳預設欄位 (ID, Title, State, Type, AssignedTo)。" },
          },
          // No longer required 'query' if filtering by project/type
        },
      },
      {
        name: "list_projects",
        description: "列出 Azure DevOps 組織中的所有專案。",
        inputSchema: { // No input parameters needed
          type: "object",
          properties: {},
        },
      },
      {
        name: "get_project_details",
        description: "根據專案 ID 或名稱取得 Azure DevOps 專案的詳細資訊。",
        inputSchema: {
          type: "object",
          properties: {
            projectIdOrName: { type: "string", description: "要取得詳細資訊的專案 ID 或名稱" },
          },
          required: ["projectIdOrName"],
        },
      },
      {
        name: "link_commit_to_work_item",
        description: "將 Git Commit 連結到 Azure DevOps Work Item。",
        inputSchema: {
          type: "object",
          properties: {
            workItemId: { type: "number", description: "要連結的 Work Item ID" },
            commitSha: { type: "string", description: "要連結的 Git Commit SHA (完整的 40 字元)" },
            repositoryName: { type: "string", description: "Commit 所在的儲存庫名稱" },
            projectName: { type: "string", description: "Work Item 和儲存庫所在的專案名稱 (可選，預設為伺服器預設專案)" },
            comment: { type: "string", description: "連結的說明註解 (可選)" },
          },
          required: ["workItemId", "commitSha", "repositoryName"],
        },
      },
<<<<<<< HEAD
      // --- Attachment Tools Start ---
      {
        name: "list_work_item_attachments",
        description: "獲取指定 Azure DevOps Work Item 的附件列表，包含下載 URL。",
        inputSchema: {
          type: "object",
          properties: {
            workItemId: { type: "number", description: "要獲取附件列表的 Work Item ID" },
            projectName: { type: "string", description: "專案名稱 (可選，預設為伺服器偵測到的第一個專案)" },
          },
          required: ["workItemId"],
        },
      },
      {
        name: "upload_work_item_attachment",
        description: "上傳新附件到指定的 Azure DevOps Work Item。注意: 檔案內容需以 Base64 編碼字串傳入。",
        inputSchema: {
          type: "object",
          properties: {
            workItemId: { type: "number", description: "要附加檔案的 Work Item ID" },
            fileName: { type: "string", description: "上傳的檔案名稱" },
            fileContentBase64: { type: "string", description: "檔案內容的 Base64 編碼字串" },
            projectName: { type: "string", description: "專案名稱 (可選，預設為伺服器偵測到的第一個專案)" },
            comment: { type: "string", description: "附加檔案時的說明註解 (可選，預設為 'Attached via MCP')" },
            chunkSize: { type: "number", description: "分塊上傳時的塊大小（位元組），預設 4MB", default: 4 * 1024 * 1024 },
            chunkThreshold: { type: "number", description: "觸發分塊上傳的檔案大小閾值（位元組），預設 100MB", default: 100 * 1024 * 1024 },
          },
          required: ["workItemId", "fileName", "fileContentBase64"],
        },
      },
      {
        name: "delete_work_item_attachment",
        description: "從 Azure DevOps Work Item 中刪除指定的附件。",
        inputSchema: {
          type: "object",
          properties: {
            attachmentId: { type: "string", description: "要刪除的附件 GUID ID" },
            projectName: { type: "string", description: "專案名稱 (可選，預設為伺服器偵測到的第一個專案)" }, // Project might be needed for context, though API uses ID directly
          },
          required: ["attachmentId"],
        },
      },
      // --- Attachment Tools End ---
=======
      { // Added add_issue_comment definition
        name: "add_issue_comment",
        description: "為現有的 Azure DevOps Work Item 添加評論。",
        inputSchema: {
          type: "object",
          properties: {
            workItemId: { type: "number", description: "要添加評論的 Work Item ID" },
            comment: { type: "string", description: "要添加的評論內容" },
          },
          required: ["workItemId", "comment"],
        },
      },
>>>>>>> 460cf071
    ],
  };
});

// --- Tool Implementation (Using Axios) ---
server.setRequestHandler(CallToolRequestSchema, async (request) => {
  const instance = await getAxiosInstance();
  const currentProjectName = await getProjectName(); // Ensure project name is fetched
  const args = request.params.arguments ?? {};

  try {
    switch (request.params.name) {
      case "create_work_item": {
        const type = args.type as string;
        const title = args.title as string;
        const targetProjectName = args.projectName as string | undefined ?? currentProjectName; // Get project name from args or use default
        const description = args.description as string | undefined;
        const areaPath = args.areaPath as string | undefined ?? targetProjectName; // Default Area/Iteration to target project
        const iterationPath = args.iterationPath as string | undefined ?? targetProjectName;
        const assignedTo = args.assignedTo as string | undefined;
        const tags = args.tags as string | undefined;

        if (!type || !title) {
          throw new McpError(ErrorCode.InvalidParams, "缺少必要的參數: type 和 title");
        }

        // JSON Patch document for creating work item
        // https://learn.microsoft.com/en-us/rest/api/azure/devops/wit/work-items/create?view=azure-devops-rest-7.1&tabs=HTTP#request-body
        const patchDocument = [];
        patchDocument.push({ op: "add", path: "/fields/System.Title", value: title });
        patchDocument.push({ op: "add", path: "/fields/System.AreaPath", value: areaPath });
        patchDocument.push({ op: "add", path: "/fields/System.IterationPath", value: iterationPath });
        if (description) patchDocument.push({ op: "add", path: "/fields/System.Description", value: description });
        if (assignedTo) patchDocument.push({ op: "add", path: "/fields/System.AssignedTo", value: assignedTo });
        if (tags) patchDocument.push({ op: "add", path: "/fields/System.Tags", value: tags });

        const url = `/${encodeURIComponent(targetProjectName)}/_apis/wit/workitems/$${encodeURIComponent(type)}?api-version=${API_VERSION}-preview.3`; // Use targetProjectName
        const response = await instance.post(url, patchDocument, {
          headers: { 'Content-Type': 'application/json-patch+json' } // Required header for patch operations
        });

        const workItem = response.data;
        return {
          content: [{ type: "text", text: `成功建立 Work Item ${workItem.id}: ${workItem.fields?.['System.Title']}` }],
        };
      }

      case "get_work_item_details": {
        const id = args.id as number;
        const requestedFields = args.fields as string[] | undefined;
        const summarize = args.summarize as boolean ?? false; // Get the summarize flag

        if (typeof id !== 'number') {
          throw new McpError(ErrorCode.InvalidParams, "缺少或無效的參數: id (必須是數字)");
        }

        // Construct URL based on whether specific fields are requested
        // https://learn.microsoft.com/en-us/rest/api/azure/devops/wit/work-items/get-work-item?view=azure-devops-rest-7.1&tabs=HTTP
        let url = `/_apis/wit/workitems/${id}?api-version=${API_VERSION}`;
        if (requestedFields && Array.isArray(requestedFields) && requestedFields.length > 0) {
          // Use the 'fields' parameter if provided
          url += `&fields=${requestedFields.map(encodeURIComponent).join(',')}`;
        } else {
          // Default to $expand=all if no specific fields are requested
          url += '&$expand=all';
        }

        const response = await instance.get(url);
        const workItemData = response.data;

        if (summarize) {
          // Extract key fields for summary
          const fields = workItemData.fields ?? {};
          const summaryText = `Work Item ${workItemData.id} 摘要:\n` +
            `- 標題 (Title): ${fields['System.Title'] ?? 'N/A'}\n` +
            `- 類型 (Type): ${fields['System.WorkItemType'] ?? 'N/A'}\n` +
            `- 狀態 (State): ${fields['System.State'] ?? 'N/A'}\n` +
            `- 指派給 (Assigned To): ${fields['System.AssignedTo']?.displayName ?? '未指派'}\n` +
            `- 區域路徑 (Area Path): ${fields['System.AreaPath'] ?? 'N/A'}\n` +
            `- 迭代路徑 (Iteration Path): ${fields['System.IterationPath'] ?? 'N/A'}`;
          return {
            content: [{ type: "text", text: summaryText }],
          };
        } else {
          // Return full JSON if not summarizing
          return {
            content: [{ type: "text", text: JSON.stringify(workItemData, null, 2) }],
          };
        }
      }

      case "update_work_item": {
        const id = args.id as number;
        const updates = args.updates as Record<string, any>;
        const comment = args.comment as string | undefined;

        if (typeof id !== 'number' || typeof updates !== 'object' || Object.keys(updates).length === 0) {
          throw new McpError(ErrorCode.InvalidParams, "缺少或無效的參數: id (數字) 和 updates (非空物件)");
        }

        // JSON Patch document for updating work item
        // https://learn.microsoft.com/en-us/rest/api/azure/devops/wit/work-items/update?view=azure-devops-rest-7.1&tabs=HTTP#request-body
        const patchDocument = Object.entries(updates).map(([key, value]) => ({
          op: "replace", // Use "add" if the field might not exist, "replace" otherwise
          path: `/fields/${key}`,
          value: value,
        }));

        if (comment) {
          patchDocument.push({ op: "add", path: "/fields/System.History", value: comment });
        }

        const url = `/_apis/wit/workitems/${id}?api-version=${API_VERSION}-preview.3`;
        await instance.patch(url, patchDocument, {
          headers: { 'Content-Type': 'application/json-patch+json' } // Required header
        });

        return {
          content: [{ type: "text", text: `成功更新 Work Item ${id}` }],
        };
      }

      case "search_work_items": {
        const queryText = args.query as string | undefined;
        const targetProjectName = args.projectName as string | undefined ?? currentProjectName; // Use provided or default
        const workItemType = args.workItemType as string | undefined;
        const requestedFields = args.fields as string[] | undefined;

        // Build WHERE clauses
        const conditions: string[] = [`[System.TeamProject] = '${targetProjectName.replace(/'/g, "''")}'`]; // Always filter by project

        if (workItemType) {
          conditions.push(`[System.WorkItemType] = '${workItemType.replace(/'/g, "''")}'`);
        }

        if (queryText) {
          const isNumericId = /^\d+$/.test(queryText);
          const escapedQueryText = queryText.replace(/'/g, "''");
          conditions.push(`([System.Title] CONTAINS '${escapedQueryText}' ${isNumericId ? `OR [System.Id] = ${queryText}` : ''})`);
        } else if (!workItemType) {
          // If no query and no type, maybe just list all in project? Or throw error?
          // Let's list all for now, might need refinement.
          console.error("搜尋條件不足 (未提供 query 或 workItemType)，將列出專案所有項目 (可能很多)。");
        }


        const wiql = `
          SELECT [System.Id], [System.Title], [System.State], [System.WorkItemType]
          FROM WorkItems
          WHERE ${conditions.join(' AND ')}
          ORDER BY [System.ChangedDate] DESC
        `;

        // 1. Execute WIQL query
        // https://learn.microsoft.com/en-us/rest/api/azure/devops/wit/wiql/query-by-wiql?view=azure-devops-rest-7.1&tabs=HTTP
        const wiqlUrl = `/${encodeURIComponent(currentProjectName)}/_apis/wit/wiql?api-version=${API_VERSION}-preview.2`;
        const wiqlResponse = await instance.post(wiqlUrl, { query: wiql });

        const workItemRefs = wiqlResponse.data.workItems;
        if (!workItemRefs || workItemRefs.length === 0) {
          return { content: [{ type: "text", text: "找不到符合條件的 Work Items。" }] };
        }

        // 2. Fetch details for found items (batch)
        // https://learn.microsoft.com/en-us/rest/api/azure/devops/wit/work-items/get-work-items-batch?view=azure-devops-rest-7.1&tabs=HTTP
        const ids = workItemRefs.slice(0, 50).map((item: { id: number }) => item.id); // Limit batch size
        if (ids.length === 0) {
          return { content: [{ type: "text", text: "找不到符合條件的 Work Items (ID 提取失敗)。" }] };
        }

        // Determine fields for batch request
        const defaultFields = ["System.Id", "System.Title", "System.State", "System.WorkItemType", "System.AssignedTo"];
        const fieldsToFetch = (requestedFields && Array.isArray(requestedFields) && requestedFields.length > 0)
          ? requestedFields
          : defaultFields;

        const batchUrl = `/_apis/wit/workitemsbatch?api-version=${API_VERSION}-preview.1`;
        const batchResponse = await instance.post(batchUrl, {
          ids: ids,
          fields: fieldsToFetch, // Use determined fields
          // $expand is not needed when specifying fields
        });

        // Prepare summarized response if fields were not explicitly requested
        let responseData = batchResponse.data.value;
        let responseType: "json" | "text" = "json";
        let responseText = "";

        if (!requestedFields || requestedFields.length === 0) {
          // Summarize if default fields were used
          responseType = "text";
          responseText = "搜尋結果 (摘要):\n" + responseData.map((item: any) =>
            `- ID: ${item.id}, Type: ${item.fields?.['System.WorkItemType']}, State: ${item.fields?.['System.State']}, Title: ${item.fields?.['System.Title']}`
          ).join('\n');
          // Add a note about how to get full details
          responseText += "\n\n提示：若需完整 JSON，請在下次搜尋時使用 `fields` 參數指定欄位，或使用 `get_work_item_details` 取得單一項目詳情。";
        }


        // Always return text, either summarized or full JSON stringified
        const finalText = responseType === "text" ? responseText : JSON.stringify(responseData, null, 2);
        return {
          content: [{ type: "text", text: finalText }],
        };
      }

      case "list_projects": {
        // https://learn.microsoft.com/en-us/rest/api/azure/devops/core/projects/list?view=azure-devops-rest-7.1
        const url = `/_apis/projects?api-version=${API_VERSION}`;
        const response = await instance.get(url);
        const projects = response.data.value as { id: string, name: string, description?: string }[]; // Array of project objects

        if (!projects || projects.length === 0) {
          return { content: [{ type: "text", text: "找不到任何專案。" }] };
        }

        // Create a summarized text response
        const summaryText = `找到 ${projects.length} 個專案:\n` + projects.map(p =>
          `- ${p.name} (ID: ${p.id})${p.description ? ` - ${p.description}` : ''}`
        ).join('\n');

        return {
          content: [{ type: "text", text: summaryText }],
        };
      }

      case "get_project_details": {
        const projectIdOrName = args.projectIdOrName as string;
        if (!projectIdOrName) {
          throw new McpError(ErrorCode.InvalidParams, "缺少必要的參數: projectIdOrName");
        }
        // https://learn.microsoft.com/en-us/rest/api/azure/devops/core/projects/get?view=azure-devops-rest-7.1
        const url = `/_apis/projects/${encodeURIComponent(projectIdOrName)}?api-version=${API_VERSION}`;
        const response = await instance.get(url);
        return {
          content: [{ type: "text", text: JSON.stringify(response.data, null, 2) }],
        };
      }

      case "link_commit_to_work_item": {
        const workItemId = args.workItemId as number;
        const commitSha = args.commitSha as string;
        const repositoryName = args.repositoryName as string;
        const targetProjectName = args.projectName as string | undefined ?? currentProjectName;
        const linkComment = args.comment as string | undefined ?? "Linked by MCP Server";

        if (typeof workItemId !== 'number' || !commitSha || !repositoryName) {
          throw new McpError(ErrorCode.InvalidParams, "缺少必要的參數: workItemId (數字), commitSha (字串), repositoryName (字串)");
        }
        if (commitSha.length !== 40) {
          throw new McpError(ErrorCode.InvalidParams, "無效的參數: commitSha 必須是 40 個字元的 SHA");
        }

        // Construct the commit URL, ensuring ORG_URL doesn't have a trailing slash
        const baseUrl = ORG_URL.replace(/\/$/, ''); // Remove trailing slash if exists
        const commitUrl = `${baseUrl}/${encodeURIComponent(targetProjectName)}/_git/${encodeURIComponent(repositoryName)}/commit/${commitSha}`;

        // JSON Patch document to add the artifact link relation
        // https://learn.microsoft.com/en-us/rest/api/azure/devops/wit/work-items/update?view=azure-devops-rest-7.1#add-a-link
        const patchDocument = [
          {
            op: "add",
            path: "/relations/-", // Add to the end of the relations array
            value: {
              rel: "ArtifactLink", // Relation type for external links like commits
              url: commitUrl,
              attributes: {
                name: "Fixed in Commit", // Standard link type name for commits
                comment: linkComment
              }
            }
          }
        ];

        const url = `/_apis/wit/workitems/${workItemId}?api-version=${API_VERSION}-preview.3`;
        await instance.patch(url, patchDocument, {
          headers: { 'Content-Type': 'application/json-patch+json' }
        });

        return {
          content: [{ type: "text", text: `成功將 Commit ${commitSha.substring(0, 7)} 連結到 Work Item ${workItemId}` }],
        };
      }

<<<<<<< HEAD
        // --- Attachment Tool Implementations Start ---

        // Interface for basic attachment info extracted from relations
        interface AttachmentInfo {
          id: string;
          name: string;
          url: string; // API URL
        }

      case "list_work_item_attachments": {
        const workItemId = args.workItemId as number;
        const targetProjectName = args.projectName as string | undefined ?? currentProjectName; // Use provided or default

        if (typeof workItemId !== 'number') {
          throw new McpError(ErrorCode.InvalidParams, "缺少或無效的參數: workItemId (必須是數字)");
        }

        // https://learn.microsoft.com/en-us/rest/api/azure/devops/wit/work-items/get-work-item?view=azure-devops-rest-7.1&tabs=HTTP
        // We need to expand relations to find attachments
        const url = `/${encodeURIComponent(targetProjectName)}/_apis/wit/workitems/${workItemId}?$expand=relations&api-version=${API_VERSION}`;
        const response = await instance.get(url);
        const workItemData = response.data;

        const attachments = (workItemData.relations ?? [])
          .filter((rel: any) => rel.rel === 'AttachedFile')
          .map((rel: any) => {
            // Extract ID from URL: e.g., https://dev.azure.com/org/proj/_apis/wit/attachments/xxxxxxxx-xxxx-xxxx-xxxx-xxxxxxxxxxxx
            const urlParts = rel.url.split('/');
            const id = urlParts[urlParts.length - 1]; // Get the last part as ID
            return {
              id: id,
              name: rel.attributes?.name ?? 'Unknown Filename',
              url: rel.url, // This is the API URL, not direct download initially
            };
          }) as AttachmentInfo[]; // Assert the type here

        if (attachments.length === 0) {
          return { content: [{ type: "text", text: `Work Item ${workItemId} 沒有找到任何附件。` }] };
        }

        // Enhance with direct download URLs (requires another call per attachment or constructing the URL)
        // Let's construct the download URL directly for simplicity
        const attachmentsWithDownloadUrl = attachments.map((att: AttachmentInfo) => ({ // Add type annotation for att
          ...att,
          // Construct the download URL based on the API URL structure
          downloadUrl: `${ORG_URL}/${encodeURIComponent(targetProjectName)}/_apis/wit/attachments/${att.id}?fileName=${encodeURIComponent(att.name)}&download=true&api-version=${API_VERSION}`
        }));


        return {
          content: [{ type: "text", text: JSON.stringify(attachmentsWithDownloadUrl, null, 2) }],
        };
      }

      case "upload_work_item_attachment": {
        const workItemId = args.workItemId as number;
        const fileName = args.fileName as string;
        const fileContentBase64 = args.fileContentBase64 as string;
        const targetProjectName = args.projectName as string | undefined ?? currentProjectName;
        const comment = args.comment as string | undefined ?? `Attached ${fileName} via MCP`;
        // Get chunk options with defaults from schema
        const chunkSize = args.chunkSize as number ?? (4 * 1024 * 1024);
        const chunkThreshold = args.chunkThreshold as number ?? (100 * 1024 * 1024);


        if (typeof workItemId !== 'number' || !fileName || !fileContentBase64) {
          throw new McpError(ErrorCode.InvalidParams, "缺少必要的參數: workItemId (數字), fileName (字串), fileContentBase64 (字串)");
        }

        let fileBuffer: Buffer;
        try {
          fileBuffer = Buffer.from(fileContentBase64, 'base64');
        } catch (e) {
          throw new McpError(ErrorCode.InvalidParams, "無效的參數: fileContentBase64 無法被解析為 Base64");
        }

        const fileSize = fileBuffer.length;
        let attachmentId: string;
        let attachmentUrl: string;

        console.error(`檔案大小: ${fileSize} bytes, 分塊閾值: ${chunkThreshold} bytes`);

        // --- Upload Logic (Standard or Chunked) ---
        if (fileSize <= chunkThreshold) {
          // --- Standard Upload ---
          console.error("執行標準上傳...");
          const uploadUrl = `/${encodeURIComponent(targetProjectName)}/_apis/wit/attachments?fileName=${encodeURIComponent(fileName)}&api-version=${API_VERSION}`;
          const uploadResponse = await instance.post(uploadUrl, fileBuffer, {
            headers: {
              'Content-Type': 'application/octet-stream',
            },
            // Prevent axios from modifying buffer or headers incorrectly
            maxBodyLength: Infinity, // Allow large request bodies
            maxContentLength: Infinity,
            transformRequest: [(data, headers) => {
              // Axios might try to set Content-Type based on data type, override it
              if (headers) {
                headers['Content-Type'] = 'application/octet-stream';
                // Axios might automatically add content-length, which is fine here
              }
              return data;
            }],
          });
          attachmentUrl = uploadResponse.data.url;
          attachmentId = uploadResponse.data.id;
          console.error(`標準上傳成功: ID=${attachmentId}, URL=${attachmentUrl}`);

        } else {
          // --- Chunked Upload ---
          console.error(`執行分塊上傳 (塊大小: ${chunkSize} bytes)...`);
          // 1. Initialize Chunked Upload
          const initUrl = `/${encodeURIComponent(targetProjectName)}/_apis/wit/attachments?fileName=${encodeURIComponent(fileName)}&uploadType=chunked&api-version=${API_VERSION}`;
          console.error(`初始化分塊上傳: POST ${initUrl}`);
          const initResponse = await instance.post(initUrl, null, { // Empty body for initialization
            headers: { 'Content-Length': '0' } // Explicitly set Content-Length to 0
          });
          attachmentId = initResponse.data.id;
          console.error(`分塊上傳初始化成功: Attachment ID = ${attachmentId}`);

          // 2. Upload Chunks
          const chunkUploadUrl = `/${encodeURIComponent(targetProjectName)}/_apis/wit/attachments/${attachmentId}?api-version=${API_VERSION}`;
          for (let start = 0; start < fileSize; start += chunkSize) {
            const end = Math.min(start + chunkSize, fileSize) - 1;
            const chunk = fileBuffer.slice(start, end + 1);
            const currentChunkSize = chunk.length;
            const contentRange = `bytes ${start}-${end}/${fileSize}`;

            console.error(`上傳分塊: PATCH ${chunkUploadUrl}, Range: ${contentRange}, Size: ${currentChunkSize}`);

            await instance.patch(chunkUploadUrl, chunk, {
              headers: {
                'Content-Type': 'application/octet-stream',
                'Content-Length': currentChunkSize.toString(),
                'Content-Range': contentRange,
              },
              maxBodyLength: Infinity,
              maxContentLength: Infinity,
              transformRequest: [(data, headers) => {
                if (headers) {
                  headers['Content-Type'] = 'application/octet-stream';
                  // Content-Length and Content-Range are set above
                }
                return data;
              }],
            });
            console.error(`分塊 ${start}-${end} 上傳成功`);
          }
          // Construct the final URL after successful chunking
          attachmentUrl = `${ORG_URL}/${encodeURIComponent(targetProjectName)}/_apis/wit/attachments/${attachmentId}?fileName=${encodeURIComponent(fileName)}`;
          console.error(`所有分塊上傳完成. Final URL: ${attachmentUrl}`);
        }

        // --- Link Attachment to Work Item ---
        console.error(`連結附件 ${attachmentId} 到 Work Item ${workItemId}...`);
        const patchDocument = [
          {
            op: "add",
            path: "/relations/-",
            value: {
              rel: "AttachedFile", // Use AttachedFile relation type
              url: attachmentUrl,
              attributes: {
                comment: comment
              }
            }
          }
        ];

        const linkUrl = `/_apis/wit/workitems/${workItemId}?api-version=${API_VERSION}`; // Use stable API for linking if possible, check docs if preview needed
        const linkPatchDocument = [
          {
            op: "add",
            path: "/relations/-",
            value: {
              rel: "AttachedFile",
              url: attachmentUrl, // Use the URL returned by the upload API
              attributes: {
                comment: comment
              }
            }
          }
        ];
        await instance.patch(linkUrl, linkPatchDocument, {
          headers: { 'Content-Type': 'application/json-patch+json' }
        });
        console.error(`附件成功連結到 Work Item ${workItemId}`);

        // Return the attachment info
        return {
          content: [{ type: "text", text: JSON.stringify({ id: attachmentId, url: attachmentUrl }, null, 2) }],
        };
      }

      case "delete_work_item_attachment": {
        const attachmentId = args.attachmentId as string;
        // Project name is not strictly needed for the delete API call itself, but good for context logging if needed.
        // const targetProjectName = args.projectName as string | undefined ?? currentProjectName;

        if (!attachmentId || typeof attachmentId !== 'string') {
          throw new McpError(ErrorCode.InvalidParams, "缺少或無效的參數: attachmentId (必須是 GUID 字串)");
        }

        // https://learn.microsoft.com/en-us/rest/api/azure/devops/wit/attachments/delete?view=azure-devops-rest-7.1
        // Note: The API uses the attachment ID directly, project context isn't in the URL path for delete.
        const deleteUrl = `/_apis/wit/attachments/${attachmentId}?api-version=${API_VERSION}`;
        await instance.delete(deleteUrl);

        // Note: Deleting the attachment reference automatically removes the link from the work item.
        // No separate PATCH call is needed on the work item.

        return {
          content: [{ type: "text", text: `成功刪除附件 ID: ${attachmentId}` }],
        };
      }

      // --- Attachment Tool Implementations End ---
=======
      case "add_issue_comment": { // Added add_issue_comment implementation
        const workItemId = args.workItemId as number;
        const comment = args.comment as string;

        if (typeof workItemId !== 'number' || !comment) {
          throw new McpError(ErrorCode.InvalidParams, "缺少必要的參數: workItemId (數字) 和 comment (字串)");
        }

        // JSON Patch document to add a comment to the history
        // This is equivalent to updating the work item with a history comment
        const patchDocument = [
          {
            op: "add",
            path: "/fields/System.History",
            value: comment,
          }
        ];

        const url = `/_apis/wit/workitems/${workItemId}?api-version=${API_VERSION}-preview.3`;
        await instance.patch(url, patchDocument, {
          headers: { 'Content-Type': 'application/json-patch+json' }
        });

        return {
          content: [{ type: "text", text: `成功為 Work Item ${workItemId} 添加評論。` }],
        };
      }
>>>>>>> 460cf071

      default:
        throw new McpError(ErrorCode.MethodNotFound, `未知的工具: ${request.params.name}`);
    }
  } catch (error: any) {
    console.error(`Error calling tool ${request.params.name}:`, error);
    const message = error instanceof AxiosError ? error.response?.data?.message || error.message : (error as Error).message;
    const errorCode = error instanceof McpError ? error.code : ErrorCode.InternalError;
    throw new McpError(errorCode, `執行工具 ${request.params.name} 時發生錯誤: ${message}`);
  }
});

// --- Server Start ---
async function main() {
  try {
    await getProjectName(); // Pre-fetch project name on startup
    const transport = new StdioServerTransport();
    await server.connect(transport);
    console.error("Azure DevOps MCP Server (MVP - axios) is running on stdio.");
  } catch (error) {
    console.error("Server failed to start:", error);
    process.exit(1);
  }
}

main().catch((error) => {
  console.error("Unhandled error in main:", error);
  process.exit(1);
});<|MERGE_RESOLUTION|>--- conflicted
+++ resolved
@@ -38,6 +38,9 @@
         'Authorization': getBasicAuthHeader(PAT),
         'Content-Type': 'application/json', // Default content type
       },
+      // Set higher limits for request body size, important for uploads
+      maxBodyLength: Infinity,
+      maxContentLength: Infinity,
     });
     // Add interceptor for logging requests/responses (optional, good for debugging)
     axiosInstance.interceptors.request.use(request => {
@@ -86,7 +89,7 @@
 const server = new Server(
   {
     name: "azure-devops-mcp-server",
-    version: "0.1.0",
+    version: "0.1.1", // Increment version due to new features
     description: "透過自然語言更方便地與 Azure DevOps 互動 (MVP - using axios)",
   },
   {
@@ -96,9 +99,8 @@
   }
 );
 
-// --- Tool Definitions (Remain the same) ---
+// --- Tool Definitions ---
 server.setRequestHandler(ListToolsRequestSchema, async () => {
-  // Definitions are unchanged from the previous version
   return {
     tools: [
       {
@@ -160,13 +162,12 @@
             workItemType: { type: "string", description: "要篩選的工作項目類型，例如 'User Story', 'Bug' (可選)" },
             fields: { type: "array", items: { type: "string" }, description: "要取得的欄位列表 (可選，使用欄位參考名稱)。若未提供，則回傳預設欄位 (ID, Title, State, Type, AssignedTo)。" },
           },
-          // No longer required 'query' if filtering by project/type
         },
       },
       {
         name: "list_projects",
         description: "列出 Azure DevOps 組織中的所有專案。",
-        inputSchema: { // No input parameters needed
+        inputSchema: {
           type: "object",
           properties: {},
         },
@@ -197,7 +198,6 @@
           required: ["workItemId", "commitSha", "repositoryName"],
         },
       },
-<<<<<<< HEAD
       // --- Attachment Tools Start ---
       {
         name: "list_work_item_attachments",
@@ -241,8 +241,7 @@
         },
       },
       // --- Attachment Tools End ---
-=======
-      { // Added add_issue_comment definition
+      { // Added add_issue_comment definition from remote
         name: "add_issue_comment",
         description: "為現有的 Azure DevOps Work Item 添加評論。",
         inputSchema: {
@@ -254,7 +253,6 @@
           required: ["workItemId", "comment"],
         },
       },
->>>>>>> 460cf071
     ],
   };
 });
@@ -264,6 +262,13 @@
   const instance = await getAxiosInstance();
   const currentProjectName = await getProjectName(); // Ensure project name is fetched
   const args = request.params.arguments ?? {};
+
+  // Interface for basic attachment info extracted from relations
+  interface AttachmentInfo {
+    id: string;
+    name: string;
+    url: string; // API URL
+  }
 
   try {
     switch (request.params.name) {
@@ -282,7 +287,6 @@
         }
 
         // JSON Patch document for creating work item
-        // https://learn.microsoft.com/en-us/rest/api/azure/devops/wit/work-items/create?view=azure-devops-rest-7.1&tabs=HTTP#request-body
         const patchDocument = [];
         patchDocument.push({ op: "add", path: "/fields/System.Title", value: title });
         patchDocument.push({ op: "add", path: "/fields/System.AreaPath", value: areaPath });
@@ -312,13 +316,10 @@
         }
 
         // Construct URL based on whether specific fields are requested
-        // https://learn.microsoft.com/en-us/rest/api/azure/devops/wit/work-items/get-work-item?view=azure-devops-rest-7.1&tabs=HTTP
         let url = `/_apis/wit/workitems/${id}?api-version=${API_VERSION}`;
         if (requestedFields && Array.isArray(requestedFields) && requestedFields.length > 0) {
-          // Use the 'fields' parameter if provided
           url += `&fields=${requestedFields.map(encodeURIComponent).join(',')}`;
         } else {
-          // Default to $expand=all if no specific fields are requested
           url += '&$expand=all';
         }
 
@@ -326,7 +327,6 @@
         const workItemData = response.data;
 
         if (summarize) {
-          // Extract key fields for summary
           const fields = workItemData.fields ?? {};
           const summaryText = `Work Item ${workItemData.id} 摘要:\n` +
             `- 標題 (Title): ${fields['System.Title'] ?? 'N/A'}\n` +
@@ -339,7 +339,6 @@
             content: [{ type: "text", text: summaryText }],
           };
         } else {
-          // Return full JSON if not summarizing
           return {
             content: [{ type: "text", text: JSON.stringify(workItemData, null, 2) }],
           };
@@ -355,10 +354,8 @@
           throw new McpError(ErrorCode.InvalidParams, "缺少或無效的參數: id (數字) 和 updates (非空物件)");
         }
 
-        // JSON Patch document for updating work item
-        // https://learn.microsoft.com/en-us/rest/api/azure/devops/wit/work-items/update?view=azure-devops-rest-7.1&tabs=HTTP#request-body
         const patchDocument = Object.entries(updates).map(([key, value]) => ({
-          op: "replace", // Use "add" if the field might not exist, "replace" otherwise
+          op: "replace",
           path: `/fields/${key}`,
           value: value,
         }));
@@ -369,7 +366,7 @@
 
         const url = `/_apis/wit/workitems/${id}?api-version=${API_VERSION}-preview.3`;
         await instance.patch(url, patchDocument, {
-          headers: { 'Content-Type': 'application/json-patch+json' } // Required header
+          headers: { 'Content-Type': 'application/json-patch+json' }
         });
 
         return {
@@ -379,12 +376,11 @@
 
       case "search_work_items": {
         const queryText = args.query as string | undefined;
-        const targetProjectName = args.projectName as string | undefined ?? currentProjectName; // Use provided or default
+        const targetProjectName = args.projectName as string | undefined ?? currentProjectName;
         const workItemType = args.workItemType as string | undefined;
         const requestedFields = args.fields as string[] | undefined;
 
-        // Build WHERE clauses
-        const conditions: string[] = [`[System.TeamProject] = '${targetProjectName.replace(/'/g, "''")}'`]; // Always filter by project
+        const conditions: string[] = [`[System.TeamProject] = '${targetProjectName.replace(/'/g, "''")}'`];
 
         if (workItemType) {
           conditions.push(`[System.WorkItemType] = '${workItemType.replace(/'/g, "''")}'`);
@@ -395,11 +391,8 @@
           const escapedQueryText = queryText.replace(/'/g, "''");
           conditions.push(`([System.Title] CONTAINS '${escapedQueryText}' ${isNumericId ? `OR [System.Id] = ${queryText}` : ''})`);
         } else if (!workItemType) {
-          // If no query and no type, maybe just list all in project? Or throw error?
-          // Let's list all for now, might need refinement.
           console.error("搜尋條件不足 (未提供 query 或 workItemType)，將列出專案所有項目 (可能很多)。");
         }
-
 
         const wiql = `
           SELECT [System.Id], [System.Title], [System.State], [System.WorkItemType]
@@ -408,8 +401,6 @@
           ORDER BY [System.ChangedDate] DESC
         `;
 
-        // 1. Execute WIQL query
-        // https://learn.microsoft.com/en-us/rest/api/azure/devops/wit/wiql/query-by-wiql?view=azure-devops-rest-7.1&tabs=HTTP
         const wiqlUrl = `/${encodeURIComponent(currentProjectName)}/_apis/wit/wiql?api-version=${API_VERSION}-preview.2`;
         const wiqlResponse = await instance.post(wiqlUrl, { query: wiql });
 
@@ -418,14 +409,11 @@
           return { content: [{ type: "text", text: "找不到符合條件的 Work Items。" }] };
         }
 
-        // 2. Fetch details for found items (batch)
-        // https://learn.microsoft.com/en-us/rest/api/azure/devops/wit/work-items/get-work-items-batch?view=azure-devops-rest-7.1&tabs=HTTP
-        const ids = workItemRefs.slice(0, 50).map((item: { id: number }) => item.id); // Limit batch size
+        const ids = workItemRefs.slice(0, 50).map((item: { id: number }) => item.id);
         if (ids.length === 0) {
           return { content: [{ type: "text", text: "找不到符合條件的 Work Items (ID 提取失敗)。" }] };
         }
 
-        // Determine fields for batch request
         const defaultFields = ["System.Id", "System.Title", "System.State", "System.WorkItemType", "System.AssignedTo"];
         const fieldsToFetch = (requestedFields && Array.isArray(requestedFields) && requestedFields.length > 0)
           ? requestedFields
@@ -434,27 +422,21 @@
         const batchUrl = `/_apis/wit/workitemsbatch?api-version=${API_VERSION}-preview.1`;
         const batchResponse = await instance.post(batchUrl, {
           ids: ids,
-          fields: fieldsToFetch, // Use determined fields
-          // $expand is not needed when specifying fields
+          fields: fieldsToFetch,
         });
 
-        // Prepare summarized response if fields were not explicitly requested
         let responseData = batchResponse.data.value;
         let responseType: "json" | "text" = "json";
         let responseText = "";
 
         if (!requestedFields || requestedFields.length === 0) {
-          // Summarize if default fields were used
           responseType = "text";
           responseText = "搜尋結果 (摘要):\n" + responseData.map((item: any) =>
             `- ID: ${item.id}, Type: ${item.fields?.['System.WorkItemType']}, State: ${item.fields?.['System.State']}, Title: ${item.fields?.['System.Title']}`
           ).join('\n');
-          // Add a note about how to get full details
           responseText += "\n\n提示：若需完整 JSON，請在下次搜尋時使用 `fields` 參數指定欄位，或使用 `get_work_item_details` 取得單一項目詳情。";
         }
 
-
-        // Always return text, either summarized or full JSON stringified
         const finalText = responseType === "text" ? responseText : JSON.stringify(responseData, null, 2);
         return {
           content: [{ type: "text", text: finalText }],
@@ -462,16 +444,14 @@
       }
 
       case "list_projects": {
-        // https://learn.microsoft.com/en-us/rest/api/azure/devops/core/projects/list?view=azure-devops-rest-7.1
         const url = `/_apis/projects?api-version=${API_VERSION}`;
         const response = await instance.get(url);
-        const projects = response.data.value as { id: string, name: string, description?: string }[]; // Array of project objects
+        const projects = response.data.value as { id: string, name: string, description?: string }[];
 
         if (!projects || projects.length === 0) {
           return { content: [{ type: "text", text: "找不到任何專案。" }] };
         }
 
-        // Create a summarized text response
         const summaryText = `找到 ${projects.length} 個專案:\n` + projects.map(p =>
           `- ${p.name} (ID: ${p.id})${p.description ? ` - ${p.description}` : ''}`
         ).join('\n');
@@ -486,7 +466,6 @@
         if (!projectIdOrName) {
           throw new McpError(ErrorCode.InvalidParams, "缺少必要的參數: projectIdOrName");
         }
-        // https://learn.microsoft.com/en-us/rest/api/azure/devops/core/projects/get?view=azure-devops-rest-7.1
         const url = `/_apis/projects/${encodeURIComponent(projectIdOrName)}?api-version=${API_VERSION}`;
         const response = await instance.get(url);
         return {
@@ -508,21 +487,18 @@
           throw new McpError(ErrorCode.InvalidParams, "無效的參數: commitSha 必須是 40 個字元的 SHA");
         }
 
-        // Construct the commit URL, ensuring ORG_URL doesn't have a trailing slash
-        const baseUrl = ORG_URL.replace(/\/$/, ''); // Remove trailing slash if exists
+        const baseUrl = ORG_URL.replace(/\/$/, '');
         const commitUrl = `${baseUrl}/${encodeURIComponent(targetProjectName)}/_git/${encodeURIComponent(repositoryName)}/commit/${commitSha}`;
 
-        // JSON Patch document to add the artifact link relation
-        // https://learn.microsoft.com/en-us/rest/api/azure/devops/wit/work-items/update?view=azure-devops-rest-7.1#add-a-link
         const patchDocument = [
           {
             op: "add",
-            path: "/relations/-", // Add to the end of the relations array
+            path: "/relations/-",
             value: {
-              rel: "ArtifactLink", // Relation type for external links like commits
+              rel: "ArtifactLink",
               url: commitUrl,
               attributes: {
-                name: "Fixed in Commit", // Standard link type name for commits
+                name: "Fixed in Commit",
                 comment: linkComment
               }
             }
@@ -539,26 +515,16 @@
         };
       }
 
-<<<<<<< HEAD
-        // --- Attachment Tool Implementations Start ---
-
-        // Interface for basic attachment info extracted from relations
-        interface AttachmentInfo {
-          id: string;
-          name: string;
-          url: string; // API URL
-        }
+      // --- Attachment Tool Implementations Start ---
 
       case "list_work_item_attachments": {
         const workItemId = args.workItemId as number;
-        const targetProjectName = args.projectName as string | undefined ?? currentProjectName; // Use provided or default
+        const targetProjectName = args.projectName as string | undefined ?? currentProjectName;
 
         if (typeof workItemId !== 'number') {
           throw new McpError(ErrorCode.InvalidParams, "缺少或無效的參數: workItemId (必須是數字)");
         }
 
-        // https://learn.microsoft.com/en-us/rest/api/azure/devops/wit/work-items/get-work-item?view=azure-devops-rest-7.1&tabs=HTTP
-        // We need to expand relations to find attachments
         const url = `/${encodeURIComponent(targetProjectName)}/_apis/wit/workitems/${workItemId}?$expand=relations&api-version=${API_VERSION}`;
         const response = await instance.get(url);
         const workItemData = response.data;
@@ -566,28 +532,23 @@
         const attachments = (workItemData.relations ?? [])
           .filter((rel: any) => rel.rel === 'AttachedFile')
           .map((rel: any) => {
-            // Extract ID from URL: e.g., https://dev.azure.com/org/proj/_apis/wit/attachments/xxxxxxxx-xxxx-xxxx-xxxx-xxxxxxxxxxxx
             const urlParts = rel.url.split('/');
-            const id = urlParts[urlParts.length - 1]; // Get the last part as ID
+            const id = urlParts[urlParts.length - 1];
             return {
               id: id,
               name: rel.attributes?.name ?? 'Unknown Filename',
-              url: rel.url, // This is the API URL, not direct download initially
+              url: rel.url,
             };
-          }) as AttachmentInfo[]; // Assert the type here
+          }) as AttachmentInfo[];
 
         if (attachments.length === 0) {
           return { content: [{ type: "text", text: `Work Item ${workItemId} 沒有找到任何附件。` }] };
         }
 
-        // Enhance with direct download URLs (requires another call per attachment or constructing the URL)
-        // Let's construct the download URL directly for simplicity
-        const attachmentsWithDownloadUrl = attachments.map((att: AttachmentInfo) => ({ // Add type annotation for att
+        const attachmentsWithDownloadUrl = attachments.map((att: AttachmentInfo) => ({
           ...att,
-          // Construct the download URL based on the API URL structure
           downloadUrl: `${ORG_URL}/${encodeURIComponent(targetProjectName)}/_apis/wit/attachments/${att.id}?fileName=${encodeURIComponent(att.name)}&download=true&api-version=${API_VERSION}`
         }));
-
 
         return {
           content: [{ type: "text", text: JSON.stringify(attachmentsWithDownloadUrl, null, 2) }],
@@ -600,10 +561,8 @@
         const fileContentBase64 = args.fileContentBase64 as string;
         const targetProjectName = args.projectName as string | undefined ?? currentProjectName;
         const comment = args.comment as string | undefined ?? `Attached ${fileName} via MCP`;
-        // Get chunk options with defaults from schema
         const chunkSize = args.chunkSize as number ?? (4 * 1024 * 1024);
         const chunkThreshold = args.chunkThreshold as number ?? (100 * 1024 * 1024);
-
 
         if (typeof workItemId !== 'number' || !fileName || !fileContentBase64) {
           throw new McpError(ErrorCode.InvalidParams, "缺少必要的參數: workItemId (數字), fileName (字串), fileContentBase64 (字串)");
@@ -622,23 +581,18 @@
 
         console.error(`檔案大小: ${fileSize} bytes, 分塊閾值: ${chunkThreshold} bytes`);
 
-        // --- Upload Logic (Standard or Chunked) ---
         if (fileSize <= chunkThreshold) {
-          // --- Standard Upload ---
           console.error("執行標準上傳...");
           const uploadUrl = `/${encodeURIComponent(targetProjectName)}/_apis/wit/attachments?fileName=${encodeURIComponent(fileName)}&api-version=${API_VERSION}`;
           const uploadResponse = await instance.post(uploadUrl, fileBuffer, {
             headers: {
               'Content-Type': 'application/octet-stream',
             },
-            // Prevent axios from modifying buffer or headers incorrectly
-            maxBodyLength: Infinity, // Allow large request bodies
+            maxBodyLength: Infinity,
             maxContentLength: Infinity,
             transformRequest: [(data, headers) => {
-              // Axios might try to set Content-Type based on data type, override it
               if (headers) {
                 headers['Content-Type'] = 'application/octet-stream';
-                // Axios might automatically add content-length, which is fine here
               }
               return data;
             }],
@@ -648,18 +602,15 @@
           console.error(`標準上傳成功: ID=${attachmentId}, URL=${attachmentUrl}`);
 
         } else {
-          // --- Chunked Upload ---
           console.error(`執行分塊上傳 (塊大小: ${chunkSize} bytes)...`);
-          // 1. Initialize Chunked Upload
           const initUrl = `/${encodeURIComponent(targetProjectName)}/_apis/wit/attachments?fileName=${encodeURIComponent(fileName)}&uploadType=chunked&api-version=${API_VERSION}`;
           console.error(`初始化分塊上傳: POST ${initUrl}`);
-          const initResponse = await instance.post(initUrl, null, { // Empty body for initialization
-            headers: { 'Content-Length': '0' } // Explicitly set Content-Length to 0
+          const initResponse = await instance.post(initUrl, null, {
+            headers: { 'Content-Length': '0' }
           });
           attachmentId = initResponse.data.id;
           console.error(`分塊上傳初始化成功: Attachment ID = ${attachmentId}`);
 
-          // 2. Upload Chunks
           const chunkUploadUrl = `/${encodeURIComponent(targetProjectName)}/_apis/wit/attachments/${attachmentId}?api-version=${API_VERSION}`;
           for (let start = 0; start < fileSize; start += chunkSize) {
             const end = Math.min(start + chunkSize, fileSize) - 1;
@@ -680,42 +631,25 @@
               transformRequest: [(data, headers) => {
                 if (headers) {
                   headers['Content-Type'] = 'application/octet-stream';
-                  // Content-Length and Content-Range are set above
                 }
                 return data;
               }],
             });
             console.error(`分塊 ${start}-${end} 上傳成功`);
           }
-          // Construct the final URL after successful chunking
           attachmentUrl = `${ORG_URL}/${encodeURIComponent(targetProjectName)}/_apis/wit/attachments/${attachmentId}?fileName=${encodeURIComponent(fileName)}`;
           console.error(`所有分塊上傳完成. Final URL: ${attachmentUrl}`);
         }
 
-        // --- Link Attachment to Work Item ---
         console.error(`連結附件 ${attachmentId} 到 Work Item ${workItemId}...`);
-        const patchDocument = [
-          {
-            op: "add",
-            path: "/relations/-",
-            value: {
-              rel: "AttachedFile", // Use AttachedFile relation type
-              url: attachmentUrl,
-              attributes: {
-                comment: comment
-              }
-            }
-          }
-        ];
-
-        const linkUrl = `/_apis/wit/workitems/${workItemId}?api-version=${API_VERSION}`; // Use stable API for linking if possible, check docs if preview needed
+        const linkUrl = `/_apis/wit/workitems/${workItemId}?api-version=${API_VERSION}`;
         const linkPatchDocument = [
           {
             op: "add",
             path: "/relations/-",
             value: {
               rel: "AttachedFile",
-              url: attachmentUrl, // Use the URL returned by the upload API
+              url: attachmentUrl,
               attributes: {
                 comment: comment
               }
@@ -727,7 +661,6 @@
         });
         console.error(`附件成功連結到 Work Item ${workItemId}`);
 
-        // Return the attachment info
         return {
           content: [{ type: "text", text: JSON.stringify({ id: attachmentId, url: attachmentUrl }, null, 2) }],
         };
@@ -735,29 +668,21 @@
 
       case "delete_work_item_attachment": {
         const attachmentId = args.attachmentId as string;
-        // Project name is not strictly needed for the delete API call itself, but good for context logging if needed.
-        // const targetProjectName = args.projectName as string | undefined ?? currentProjectName;
 
         if (!attachmentId || typeof attachmentId !== 'string') {
           throw new McpError(ErrorCode.InvalidParams, "缺少或無效的參數: attachmentId (必須是 GUID 字串)");
         }
 
-        // https://learn.microsoft.com/en-us/rest/api/azure/devops/wit/attachments/delete?view=azure-devops-rest-7.1
-        // Note: The API uses the attachment ID directly, project context isn't in the URL path for delete.
         const deleteUrl = `/_apis/wit/attachments/${attachmentId}?api-version=${API_VERSION}`;
         await instance.delete(deleteUrl);
 
-        // Note: Deleting the attachment reference automatically removes the link from the work item.
-        // No separate PATCH call is needed on the work item.
-
         return {
           content: [{ type: "text", text: `成功刪除附件 ID: ${attachmentId}` }],
         };
       }
 
       // --- Attachment Tool Implementations End ---
-=======
-      case "add_issue_comment": { // Added add_issue_comment implementation
+      case "add_issue_comment": { // Added add_issue_comment implementation from remote
         const workItemId = args.workItemId as number;
         const comment = args.comment as string;
 
@@ -765,8 +690,6 @@
           throw new McpError(ErrorCode.InvalidParams, "缺少必要的參數: workItemId (數字) 和 comment (字串)");
         }
 
-        // JSON Patch document to add a comment to the history
-        // This is equivalent to updating the work item with a history comment
         const patchDocument = [
           {
             op: "add",
@@ -784,7 +707,6 @@
           content: [{ type: "text", text: `成功為 Work Item ${workItemId} 添加評論。` }],
         };
       }
->>>>>>> 460cf071
 
       default:
         throw new McpError(ErrorCode.MethodNotFound, `未知的工具: ${request.params.name}`);
